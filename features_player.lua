-- Entropy 2048, an artificial player for 2048.
-- Copyright (C) 2014 Christophe Thiéry
-- This program is free software; you can redistribute it and/or modify
-- it under the terms of the GNU General Public License as published by
-- the Free Software Foundation; either version 3 of the License, or
-- (at your option) any later version.
-- This program is distributed in the hope that it will be useful,
-- but WITHOUT ANY WARRANTY; without even the implied warranty of
-- MERCHANTABILITY or FITNESS FOR A PARTICULAR PURPOSE.  See the
-- GNU General Public License for more details.
-- You should have received a copy of the GNU General Public License
-- along with this program; if not, write to the Free Software Foundation,
-- Inc., 51 Franklin Street, Fifth Floor, Boston, MA 02110-1301  USA


-- Artificial player that maximizes a weighted sum of features
-- with a depth of 1.
-- Two of the features are inspired from
-- http://stackoverflow.com/questions/22342854/what-is-the-optimal-algorithm-for-the-game-2048

local game_manager = require("game_manager")
local player = {}
local verbose = false

-- Weights below were obtained using the cross-entropy method
-- (see cross_entropy.lua).

-- Using immediate evaluation without spawned tile:
--[[
local weights = {
  -4.93,
  -10.91,
  85.84,
  18.52,
  -24.71,
  0.0,
}
--]]

-- Taking spawned tile into account:
local weights = {

  -- Best score: 102700
  --[[
  -7.22,
  -69.03,
  174.75,
  -0.17,
  37.36,
  0.0,
  --]]

  -- Best score: 78960
  -1.07,
  -8.32,
  15.28,
  19.18,
  2.93,
  18.54,

}

local logs = {}
local function log2(n)
  assert(n > 0)
  local cached = logs[n]
  if cached ~= nil then
    return cached
  end

  local result = math.log(n) / math.log(2)
  logs[n] = result
  return result
end

-- Measures how monotonic (increasing or decreasing) rows and columns are.
local function monotonicity(game)

  local result = 0
  local board = game:get_board()
  local num_cells = game:get_num_cells()
  local num_columns = game:get_num_columns()

  local left_increase = 0
  local right_increase = 0
  local top_increase = 0
  local bottom_increase = 0

  for i = 1, num_cells do
    local tile = board[i] or 0

    local right_tile
    if i % num_columns ~= 0 then
      right_tile = board[i + 1] or 0
      if right_tile > tile then
        right_increase = right_increase + log2(right_tile - tile)
      elseif tile > right_tile then
        left_increase = left_increase + log2(tile - right_tile)
      end
    end

    local bottom_tile
    if i + num_columns <= num_cells then
      bottom_tile = board[i + num_columns] or 0
      if bottom_tile > tile then
        bottom_increase = bottom_increase + log2(bottom_tile - tile)
      elseif tile > bottom_tile then
        top_increase = top_increase + log2(tile - bottom_tile)
      end
    end
  end

  return math.min(left_increase, right_increase) + math.min(top_increase, bottom_increase)
end

-- Sum of differences between adjacent tiles.
local function smoothness(game)

  local result = 0
  local board = game:get_board()
  local num_cells = game:get_num_cells()
  local num_columns = game:get_num_columns()

  for i = 1, num_cells do
    local tile = board[i] or 0

    local right_tile
    if i % num_columns ~= 0 then
      right_tile = board[i + 1] or 0
      if right_tile ~= nil then
        local diff = tile - right_tile
        if diff ~= 0 then
          result = result + log2(math.abs(diff))
        end
      end
    end

    local bottom_tile
    if i + num_columns <= num_cells then
      bottom_tile = board[i + num_columns] or 0
      if bottom_tile ~= nil then
        local diff = tile - bottom_tile
        if diff ~= 0 then
          result = result + log2(math.abs(diff))
        end
      end
    end
  end

  return result
end

-- Number of empty cells.
local function num_free_cells(game)

  local board = game:get_board()
  local num_free_cells = 0
  for i = 1, game:get_num_cells() do
    if board[i] == nil then
      num_free_cells = num_free_cells + 1
    end
  end

  return num_free_cells
end

-- Number of free cells plus number of paired tiles (two adjacent tiles with
-- the same value).
-- This feature tries to capture if several moves are possibles,
-- in order to avoid game over.
local function num_free_or_paired_cells(game)

  local result = 0

  local board = game:get_board()
  local num_columns = game:get_num_columns()
  local num_cells = game:get_num_cells()
  for i = 1, num_cells do

    local tile = board[i]
    if tile == nil then
      result = result + 1
    else

      local right_tile
      if i % num_columns ~= 0 then
        right_tile = board[i + 1] or 0
        if right_tile == tile then
          result = result + 1
        end
      end

      local bottom_tile
      if i + num_columns <= num_cells then
        bottom_tile = board[i + num_columns] or 0
        if bottom_tile == tile then
          result = result + 1
        end
      end

    end
  end

  return result
end

-- Maximum tile of the board.
local function max_tile(game)
  return game:get_best_tile()
end

-- 1 if we can move in both directions, 0 otherwise.
-- This feature tries to avoid situations where the player is forced to do
-- one action that would move big tiles away from their side.
local function freedom_degree(game)

  local board = game:get_board()
  local num_cells = game:get_num_cells()
  local num_columns = game:get_num_columns()

  local can_move_horizontally = false
  local can_move_vertically = false

  for i = 1, num_cells do
    local tile = board[i]

    -- Find a horizontal empty/full or full/empty transition,
    -- or two horizontally adjacent tiles.
    local right_tile
    if not can_move_horizontally then
      if i % num_columns ~= 0 then
        right_tile = board[i + 1]
        can_move_horizontally = ((right_tile == nil) ~= (tile == nil))  -- Full near empty.
            or (tile ~= nil and right_tile == tile)  -- Adjacent tiles.
      end
    end

    -- Find a vertical empty/full or full/empty transition,
    -- or two vertically adjacent tiles.
    local bottom_tile
    if not can_move_vertically then
      if i + num_columns <= num_cells then
        bottom_tile = board[i + num_columns]
        can_move_vertically = ((bottom_tile == nil) ~= (tile == nil))  -- Full near empty.
            or (tile ~= nil and bottom_tile == tile)  -- Adjacent tiles.
      end
    end

    if can_move_horizontally and can_move_vertically then
      return 1
    end
  end

  return 0
end

local features = {
  monotonicity,
  smoothness,
  num_free_cells,
  max_tile,
  freedom_degree,
  num_free_or_paired_cells,
}

-- Returns the evaluation of a game state.
local function evaluate(game)

  local value = 0
  for i = 1, #features do
    value = value + features[i](game) * weights[i]
  end

  if verbose then
    game:print()
    print("Monotonicity: " .. monotonicity(game))
    print("Difference between adjacent cells: " .. smoothness(game))
    print("Number of free cells: " .. num_free_cells(game))
    print("Freedom: " .. freedom_degree(game))
    print("Number of free or paired cells: " .. num_free_or_paired_cells(game))
    print("Evaluation: " .. value)
  end

  return value
end

-- Returns the evaluation of a game state, taking into acocunt
-- all possible spawning positions for the new tile.
local function evaluate_with_spawns(game)

  -- Try all possible spawning cases.
  local board = game:get_board()
  local mean_value = 0.0
  local num_empty_cells = 0
  local tiles = { [2] = 0.9, [4] = 0.1 }
  for index = 1, game:get_num_cells() do
    if board[index] == nil then
      num_empty_cells = num_empty_cells + 1

      for tile, tile_proba in pairs(tiles) do

        board[index] = tile

        local value = 0
        for i = 1, #features do
          value = value + features[i](game) * weights[i]
        end
        mean_value = mean_value + value * tile_proba

        board[index] = nil

        if verbose then
          game:print()
          print("Monotonicity: " .. monotonicity(game))
          print("Difference between adjacent cells: " .. smoothness(game))
          print("Number of free cells: " .. num_free_cells(game))
          print("Freedom: " .. freedom_degree(game))
          print("Number of free or paired cells: " .. num_free_or_paired_cells(game))
          print("Evaluation: " .. value)
          print()
        end
      end
    end
  end

  assert(num_empty_cells > 0)

  return mean_value / num_empty_cells
end

local absmin = -1000000;
local absmax = 1000000;

local function mean(arr)
  s = 0.0
  n = 0
  for _, elem in ipairs(arr) do
    s = s + elem
  end
  return s/#arr
end

local eiverbose = false

local function expectimax(game, depth, player)
  if eiverbose then
    io.stdout:write(string.format("EI entering depth=%d player=%s\n", depth, tostring(player)))
  end
  if depth == 0 then
    local e = evaluate(game)
    if eiverbose then
      io.stdout:write(string.format("EI returning depth=%d val=%f\n", depth, e))
    end
    return e, nil
  else
<<<<<<< HEAD
    local ngame = game_manager:new()
=======
>>>>>>> 1930cf30
    if player == true then -- maximizing player
      local best_value = absmin
      local best_move = nil
      for i = 1, 4 do
<<<<<<< HEAD
=======
        local ngame = game_manager:new()
>>>>>>> 1930cf30
        ngame:load_from(game)
        if ngame:move(i, false) then
          if best_move == nil then
            best_move = i -- use first possible move
          end
          if eiverbose then
            io.stdout:write(string.format("- MAX trying move %d at depth %d...\n", i, depth))
          end
          local value, move = expectimax(ngame, depth - 1, false)
          if eiverbose then
            io.stdout:write(string.format("- MAX returning from move %d at depth %d: %f\n", i, depth, value))
          end
          if value > best_value then
            best_value = value
            best_move = i
          end
        end
      end
      if eiverbose then
        io.stdout:write(string.format("EI returning after MAX depth=%d val=%f\n", depth, best_value))
      end
      return best_value, best_move
    else
      local values = {}
      values[2] = {}
      values[4] = {}
      local best_value = absmax
      local best_move
      local evaluated = 0
      for i = 1, game:get_num_cells() do
        if game:get_tile(i) == nil then
<<<<<<< HEAD
=======
          local ngame = game_manager:new()
>>>>>>> 1930cf30
          ngame:load_from(game)
          for val = 2, 4, 2 do
            ngame:set_tile(i, val)
            if eiverbose then
              io.stdout:write(string.format("EXPECT trying set_tile(%d, %d) at depth %d...\n", i, val, depth))
            end
            local value, move = expectimax(ngame, depth - 1, true)
            if eiverbose then
              io.stdout:write(string.format("EXPECT returning from set_tile(%d, %d) at depth %d: %f\n", i, val, depth, value))
            end
            values[val][#values[val]+1] = value
          end
        end
      end
      local m = 0.9*mean(values[2]) + 0.1*mean(values[4])
      if eiverbose then
        io.stdout:write(string.format("EI returning after EXPECT depth=%d avg=%f #val=%d\n", depth, m, #values[2]))
      end
      return m
    end
  end
end

function player:get_action(game)

  local depth
  if num_free_cells(game) < 3 then
    depth = 9
  elseif num_free_cells(game) < 5 then
    depth = 7
  else
    depth = 5
  end

  local best_value, best_move = expectimax(game, depth, true)
  if verbose then
    io.stdout:write(string.format("Best move: %d (val = %f)\n", best_move, best_value))
  end
  return best_move
end

function player:get_weights()
  return weights
end

function player:set_weights(w)
  weights = w
end

return player
<|MERGE_RESOLUTION|>--- conflicted
+++ resolved
@@ -353,18 +353,11 @@
     end
     return e, nil
   else
-<<<<<<< HEAD
-    local ngame = game_manager:new()
-=======
->>>>>>> 1930cf30
     if player == true then -- maximizing player
       local best_value = absmin
       local best_move = nil
       for i = 1, 4 do
-<<<<<<< HEAD
-=======
         local ngame = game_manager:new()
->>>>>>> 1930cf30
         ngame:load_from(game)
         if ngame:move(i, false) then
           if best_move == nil then
@@ -396,10 +389,7 @@
       local evaluated = 0
       for i = 1, game:get_num_cells() do
         if game:get_tile(i) == nil then
-<<<<<<< HEAD
-=======
           local ngame = game_manager:new()
->>>>>>> 1930cf30
           ngame:load_from(game)
           for val = 2, 4, 2 do
             ngame:set_tile(i, val)
